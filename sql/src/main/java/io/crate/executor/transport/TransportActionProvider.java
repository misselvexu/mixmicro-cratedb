/*
 * Licensed to CRATE Technology GmbH ("Crate") under one or more contributor
 * license agreements.  See the NOTICE file distributed with this work for
 * additional information regarding copyright ownership.  Crate licenses
 * this file to you under the Apache License, Version 2.0 (the "License");
 * you may not use this file except in compliance with the License.  You may
 * obtain a copy of the License at
 *
 *     http://www.apache.org/licenses/LICENSE-2.0
 *
 * Unless required by applicable law or agreed to in writing, software
 * distributed under the License is distributed on an "AS IS" BASIS, WITHOUT
 * WARRANTIES OR CONDITIONS OF ANY KIND, either express or implied.  See the
 * License for the specific language governing permissions and limitations
 * under the License.
 *
 * However, if you have executed another commercial license agreement
 * with Crate these terms will supersede the license and you may use the
 * software solely pursuant to the terms of the relevant commercial agreement.
 */

package io.crate.executor.transport;

import io.crate.action.job.TransportJobAction;
import io.crate.executor.transport.merge.TransportDistributedResultAction;
import org.elasticsearch.action.admin.cluster.settings.TransportClusterUpdateSettingsAction;
import org.elasticsearch.action.admin.indices.create.TransportBulkCreateIndicesAction;
import org.elasticsearch.action.admin.indices.create.TransportCreateIndexAction;
import org.elasticsearch.action.admin.indices.delete.TransportDeleteIndexAction;
import org.elasticsearch.action.admin.indices.mapping.put.TransportPutMappingAction;
import org.elasticsearch.action.admin.indices.refresh.TransportRefreshAction;
import org.elasticsearch.action.admin.indices.settings.put.TransportUpdateSettingsAction;
import org.elasticsearch.action.admin.indices.template.delete.TransportDeleteIndexTemplateAction;
import org.elasticsearch.action.admin.indices.template.get.TransportGetIndexTemplatesAction;
import org.elasticsearch.action.admin.indices.template.put.TransportPutIndexTemplateAction;
import org.elasticsearch.action.bulk.SymbolBasedTransportShardUpsertActionDelegate;
import org.elasticsearch.action.bulk.SymbolBasedTransportShardUpsertActionDelegateImpl;
import org.elasticsearch.action.bulk.TransportShardUpsertActionDelegate;
import org.elasticsearch.action.bulk.TransportShardUpsertActionDelegateImpl;
import org.elasticsearch.action.count.TransportCountAction;
import org.elasticsearch.action.delete.TransportDeleteAction;
import org.elasticsearch.action.deletebyquery.TransportDeleteByQueryAction;
import org.elasticsearch.action.get.TransportGetAction;
import org.elasticsearch.action.get.TransportMultiGetAction;
import org.elasticsearch.common.inject.Inject;
import org.elasticsearch.common.inject.Provider;

public class TransportActionProvider {

    private final Provider<TransportDistributedResultAction> transportDistributedResultActionProvider;
    private final Provider<TransportFetchNodeAction> transportFetchNodeActionProvider;
    private final Provider<TransportCloseContextNodeAction> transportCloseContextNodeActionProvider;

    private final Provider<TransportCreateIndexAction> transportCreateIndexActionProvider;
    private final Provider<TransportDeleteIndexAction> transportDeleteIndexActionProvider;
    private final Provider<TransportGetIndexTemplatesAction> transportGetIndexTemplatesActionProvider;
    private final Provider<TransportPutIndexTemplateAction> transportPutIndexTemplateActionProvider;
    private final Provider<TransportDeleteIndexTemplateAction> transportDeleteIndexTemplateActionProvider;
    private final Provider<TransportClusterUpdateSettingsAction> transportClusterUpdateSettingsActionProvider;
    private final Provider<TransportCountAction> transportCountActionProvider;
    private final Provider<TransportDeleteByQueryAction> transportDeleteByQueryActionProvider;
    private final Provider<TransportDeleteAction> transportDeleteActionProvider;

    private final Provider<TransportGetAction> transportGetActionProvider;
    private final Provider<TransportMultiGetAction> transportMultiGetActionProvider;
    private final Provider<SymbolBasedTransportShardUpsertAction> symbolBasedTransportShardUpsertActionProvider;
    private final Provider<TransportShardUpsertAction> transportShardUpsertActionProvider;
    private final Provider<TransportPutMappingAction> transportPutMappingActionProvider;
    private final Provider<TransportRefreshAction> transportRefreshActionProvider;
    private final Provider<TransportUpdateSettingsAction> transportUpdateSettingsActionProvider;
    private final Provider<TransportBulkCreateIndicesAction> transportBulkCreateIndicesActionProvider;

    private final Provider<TransportJobAction> transportJobInitActionProvider;

    @Inject
    public TransportActionProvider(Provider<TransportDistributedResultAction> transportDistributedResultActionProvider,
                                   Provider<TransportFetchNodeAction> transportFetchNodeActionProvider,
                                   Provider<TransportCloseContextNodeAction> transportCloseContextNodeActionProvider,
                                   Provider<TransportCreateIndexAction> transportCreateIndexActionProvider,
                                   Provider<TransportDeleteIndexAction> transportDeleteIndexActionProvider,
                                   Provider<TransportGetIndexTemplatesAction> transportGetIndexTemplatesActionProvider,
                                   Provider<TransportPutIndexTemplateAction> transportPutIndexTemplateActionProvider,
                                   Provider<TransportDeleteIndexTemplateAction> transportDeleteIndexTemplateActionProvider,
                                   Provider<TransportClusterUpdateSettingsAction> transportClusterUpdateSettingsActionProvider,
                                   Provider<TransportCountAction> transportCountActionProvider,
                                   Provider<TransportDeleteByQueryAction> transportDeleteByQueryActionProvider,
                                   Provider<TransportDeleteAction> transportDeleteActionProvider,
                                   Provider<TransportGetAction> transportGetActionProvider,
                                   Provider<TransportMultiGetAction> transportMultiGetActionProvider,
                                   Provider<SymbolBasedTransportShardUpsertAction> symbolBasedTransportShardUpsertActionProvider,
                                   Provider<TransportShardUpsertAction> transportShardUpsertActionProvider,
                                   Provider<TransportPutMappingAction> transportPutMappingActionProvider,
                                   Provider<TransportRefreshAction> transportRefreshActionProvider,
<<<<<<< HEAD
                                   Provider<TransportUpdateSettingsAction> transportUpdateSettingsActionProvider, Provider<TransportJobAction> transportJobInitActionProvider) {
=======
                                   Provider<TransportUpdateSettingsAction> transportUpdateSettingsActionProvider,
                                   Provider<TransportBulkCreateIndicesAction> transportBulkCreateIndicesActionProvider) {
>>>>>>> 9a0cb9a5
        this.transportCreateIndexActionProvider = transportCreateIndexActionProvider;
        this.transportDeleteIndexActionProvider = transportDeleteIndexActionProvider;
        this.transportPutIndexTemplateActionProvider = transportPutIndexTemplateActionProvider;
        this.transportGetIndexTemplatesActionProvider = transportGetIndexTemplatesActionProvider;
        this.transportDeleteIndexTemplateActionProvider = transportDeleteIndexTemplateActionProvider;
        this.transportClusterUpdateSettingsActionProvider = transportClusterUpdateSettingsActionProvider;
        this.transportCountActionProvider = transportCountActionProvider;
        this.transportDeleteByQueryActionProvider = transportDeleteByQueryActionProvider;
        this.transportDeleteActionProvider = transportDeleteActionProvider;
        this.transportGetActionProvider = transportGetActionProvider;
        this.transportMultiGetActionProvider = transportMultiGetActionProvider;
        this.symbolBasedTransportShardUpsertActionProvider = symbolBasedTransportShardUpsertActionProvider;
        this.transportShardUpsertActionProvider = transportShardUpsertActionProvider;
        this.transportDistributedResultActionProvider = transportDistributedResultActionProvider;
        this.transportFetchNodeActionProvider = transportFetchNodeActionProvider;
        this.transportCloseContextNodeActionProvider = transportCloseContextNodeActionProvider;
        this.transportPutMappingActionProvider = transportPutMappingActionProvider;
        this.transportRefreshActionProvider = transportRefreshActionProvider;
        this.transportUpdateSettingsActionProvider = transportUpdateSettingsActionProvider;
<<<<<<< HEAD
        this.transportJobInitActionProvider = transportJobInitActionProvider;
=======
        this.transportBulkCreateIndicesActionProvider = transportBulkCreateIndicesActionProvider;
>>>>>>> 9a0cb9a5
    }

    public TransportCreateIndexAction transportCreateIndexAction() {
        return transportCreateIndexActionProvider.get();
    }

    public TransportBulkCreateIndicesAction transportBulkCreateIndicesAction() {
        return transportBulkCreateIndicesActionProvider.get();
    }

    public TransportDeleteIndexAction transportDeleteIndexAction() {
        return transportDeleteIndexActionProvider.get();
    }

    public TransportGetIndexTemplatesAction transportGetIndexTemplatesAction() {
        return transportGetIndexTemplatesActionProvider.get();
    }

    public TransportPutIndexTemplateAction transportPutIndexTemplateAction() {
        return transportPutIndexTemplateActionProvider.get();
    }

    public TransportDeleteIndexTemplateAction transportDeleteIndexTemplateAction() {
        return transportDeleteIndexTemplateActionProvider.get();
    }

    public TransportClusterUpdateSettingsAction transportClusterUpdateSettingsAction() {
        return transportClusterUpdateSettingsActionProvider.get();
    }

    public TransportCountAction transportCountAction() {
        return transportCountActionProvider.get();
    }

    public TransportDeleteByQueryAction transportDeleteByQueryAction() {
        return transportDeleteByQueryActionProvider.get();
    }

    public TransportDeleteAction transportDeleteAction() {
        return transportDeleteActionProvider.get();
    }

    public TransportGetAction transportGetAction() {
        return transportGetActionProvider.get();
    }

    public TransportMultiGetAction transportMultiGetAction() {
        return transportMultiGetActionProvider.get();
    }

    public TransportShardUpsertActionDelegate transportShardUpsertActionDelegate() {
        return new TransportShardUpsertActionDelegateImpl(transportShardUpsertActionProvider.get());
    }

    public SymbolBasedTransportShardUpsertActionDelegate symbolBasedTransportShardUpsertActionDelegate() {
        return new SymbolBasedTransportShardUpsertActionDelegateImpl(symbolBasedTransportShardUpsertActionProvider.get());
    }

    public TransportJobAction transportJobInitAction() {
        return transportJobInitActionProvider.get();
    }

    public TransportDistributedResultAction transportDistributedResultAction() {
        return transportDistributedResultActionProvider.get();
    }

    public TransportFetchNodeAction transportFetchNodeAction() {
        return transportFetchNodeActionProvider.get();
    }

    public TransportCloseContextNodeAction transportCloseContextNodeAction() {
        return transportCloseContextNodeActionProvider.get();
    }

    public TransportPutMappingAction transportPutMappingAction() {
        return transportPutMappingActionProvider.get();
    }

    public TransportRefreshAction transportRefreshAction() {
        return transportRefreshActionProvider.get();
    }

    public TransportUpdateSettingsAction transportUpdateSettingsAction() {
        return transportUpdateSettingsActionProvider.get();
    }
}<|MERGE_RESOLUTION|>--- conflicted
+++ resolved
@@ -22,7 +22,6 @@
 package io.crate.executor.transport;
 
 import io.crate.action.job.TransportJobAction;
-import io.crate.executor.transport.merge.TransportDistributedResultAction;
 import org.elasticsearch.action.admin.cluster.settings.TransportClusterUpdateSettingsAction;
 import org.elasticsearch.action.admin.indices.create.TransportBulkCreateIndicesAction;
 import org.elasticsearch.action.admin.indices.create.TransportCreateIndexAction;
@@ -47,7 +46,6 @@
 
 public class TransportActionProvider {
 
-    private final Provider<TransportDistributedResultAction> transportDistributedResultActionProvider;
     private final Provider<TransportFetchNodeAction> transportFetchNodeActionProvider;
     private final Provider<TransportCloseContextNodeAction> transportCloseContextNodeActionProvider;
 
@@ -73,8 +71,7 @@
     private final Provider<TransportJobAction> transportJobInitActionProvider;
 
     @Inject
-    public TransportActionProvider(Provider<TransportDistributedResultAction> transportDistributedResultActionProvider,
-                                   Provider<TransportFetchNodeAction> transportFetchNodeActionProvider,
+    public TransportActionProvider(Provider<TransportFetchNodeAction> transportFetchNodeActionProvider,
                                    Provider<TransportCloseContextNodeAction> transportCloseContextNodeActionProvider,
                                    Provider<TransportCreateIndexAction> transportCreateIndexActionProvider,
                                    Provider<TransportDeleteIndexAction> transportDeleteIndexActionProvider,
@@ -91,12 +88,9 @@
                                    Provider<TransportShardUpsertAction> transportShardUpsertActionProvider,
                                    Provider<TransportPutMappingAction> transportPutMappingActionProvider,
                                    Provider<TransportRefreshAction> transportRefreshActionProvider,
-<<<<<<< HEAD
-                                   Provider<TransportUpdateSettingsAction> transportUpdateSettingsActionProvider, Provider<TransportJobAction> transportJobInitActionProvider) {
-=======
                                    Provider<TransportUpdateSettingsAction> transportUpdateSettingsActionProvider,
+                                   Provider<TransportJobAction> transportJobInitActionProvider,
                                    Provider<TransportBulkCreateIndicesAction> transportBulkCreateIndicesActionProvider) {
->>>>>>> 9a0cb9a5
         this.transportCreateIndexActionProvider = transportCreateIndexActionProvider;
         this.transportDeleteIndexActionProvider = transportDeleteIndexActionProvider;
         this.transportPutIndexTemplateActionProvider = transportPutIndexTemplateActionProvider;
@@ -110,17 +104,13 @@
         this.transportMultiGetActionProvider = transportMultiGetActionProvider;
         this.symbolBasedTransportShardUpsertActionProvider = symbolBasedTransportShardUpsertActionProvider;
         this.transportShardUpsertActionProvider = transportShardUpsertActionProvider;
-        this.transportDistributedResultActionProvider = transportDistributedResultActionProvider;
         this.transportFetchNodeActionProvider = transportFetchNodeActionProvider;
         this.transportCloseContextNodeActionProvider = transportCloseContextNodeActionProvider;
         this.transportPutMappingActionProvider = transportPutMappingActionProvider;
         this.transportRefreshActionProvider = transportRefreshActionProvider;
         this.transportUpdateSettingsActionProvider = transportUpdateSettingsActionProvider;
-<<<<<<< HEAD
         this.transportJobInitActionProvider = transportJobInitActionProvider;
-=======
         this.transportBulkCreateIndicesActionProvider = transportBulkCreateIndicesActionProvider;
->>>>>>> 9a0cb9a5
     }
 
     public TransportCreateIndexAction transportCreateIndexAction() {
@@ -183,10 +173,6 @@
         return transportJobInitActionProvider.get();
     }
 
-    public TransportDistributedResultAction transportDistributedResultAction() {
-        return transportDistributedResultActionProvider.get();
-    }
-
     public TransportFetchNodeAction transportFetchNodeAction() {
         return transportFetchNodeActionProvider.get();
     }
